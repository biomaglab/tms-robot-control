--- conflicted
+++ resolved
@@ -226,33 +226,6 @@
 
     previous_success = False
     while True:
-<<<<<<< HEAD
-        buf = remote_control.get_buffer()
-        if len(buf) == 0:
-            pass
-
-        elif any(item in [d['topic'] for d in buf] for item in const.PUB_MESSAGES):
-            topic = [d['topic'] for d in buf]
-
-            for i in range(len(buf)):
-                if topic[i] in const.PUB_MESSAGES:
-                    get_function = {
-                        const.FUNCTION_CONNECT_TO_ROBOT: robot_control.OnRobotConnection,
-                        const.FUNCTION_SET_TARGET: robot_control.OnSetTarget,
-                        const.FUNCTION_UNSET_TARGET: robot_control.OnUnsetTarget,
-                        const.FUNCTION_SET_TRACKER_FIDUCIALS: robot_control.OnSetTrackerFiducials,
-                        const.FUNCTION_UPDATE_TRACKER_POSES: robot_control.OnUpdateTrackerPoses,
-                        const.FUNCTION_COLLECT_COORDINATES_TO_ROBOT_MATRIX: robot_control.OnCreatePoint,
-                        const.FUNCTION_RESET_ROBOT_MATRIX: robot_control.OnResetRobotMatrix,
-                        const.FUNCTION_ROBOT_MATRIX_ESTIMATION: robot_control.OnRobotMatrixEstimation,
-                        const.FUNCTION_SET_ROBOT_TRANSFORMATION_MATRIX: robot_control.OnSetRobotTransformationMatrix,
-                        const.FUNCTION_COIL_AT_TARGET: robot_control.OnCoilAtTarget,
-                        const.FUNCTION_UPDATE_DISPLACEMENT_TO_TARGET: robot_control.OnUpdateDisplacementToTarget,
-                        const.FUNCTION_SET_OBJECTIVE: robot_control.OnSetObjective,
-                        const.FUNCTION_RUN_FORCE_UPDATE: robot_control.UpdateForceVars,
-                    }
-                    get_function[const.PUB_MESSAGES.index(topic[i])](buf[i]["data"])
-=======
         if connection_type == "server":
             buf = remote_control.get_buffer()
             if len(buf) == 0:
@@ -277,9 +250,9 @@
                             const.FUNCTION_UPDATE_DISPLACEMENT_TO_TARGET: robot_control.OnUpdateDisplacementToTarget,
                             const.FUNCTION_SET_OBJECTIVE: robot_control.OnSetObjective,
                             const.FUNCTION_SET_FREE_DRIVE: robot_control.OnSetFreeDrive,
+                            const.FUNCTION_RUN_FORCE_UPDATE: robot_control.UpdateForceVars,
                         }
                         get_function[const.PUB_MESSAGES.index(topic[i])](buf[i]["data"])
->>>>>>> ca1ffaae
 
         if robot_control.robot:
             success = robot_control.update()
