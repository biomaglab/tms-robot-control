
import dataclasses
import numpy as np

import robot.constants as const
import robot.transformations as tr

import robot.control.elfin as elfin
import robot.control.coordinates as coordinates
import robot.control.elfin_processing as elfin_process


class RobotControl:
    def __init__(self, rc):
        self.rc = rc

        self.trk_init = None
        self.process_tracker = elfin_process.TrackerProcessing()

        self.robot_coordinates = coordinates.RobotCoordinates(rc)
        self.tracker_coordinates = coordinates.TrackerCoordinates()

        self.trck_init_robot = None
        self.robot_mode_status = False

        self.tracker_coord_list = []
        self.robot_coord_list = []
        self.matrix_tracker_to_robot = []

        self.new_force_sensor_data = 0
        self.target_force_sensor_data = 0
        self.compensate_force_flag = False

        self.robot_tracker_flag = False
        self.target_index = None
        self.target_flag = False
        self.m_change_robot_to_head = [None] * 9

        self.motion_step_flag = const.ROBOT_MOTIONS["normal"]
        self.target_linear_out = None
        self.target_linear_in = None
        self.target_arc = None
        self.previous_robot_status = False

        self.coil_at_target_state = False
        self.distance_to_target = [0]*6

        self.robot_coord_matrix_list = np.zeros((4, 4))[np.newaxis]
        self.coord_coil_matrix_list = np.zeros((4, 4))[np.newaxis]

    def OnRobotConnection(self, data):
        robot_IP = data["robot_IP"]
        self.ElfinRobot(robot_IP)

    def OnUpdateRobotNavigationMode(self, data):
        self.robot_mode_status = data["robot_mode"]

    def OnUpdateRobotTargetMatrix(self, data):
        if self.trck_init_robot:
            self.robot_tracker_flag = data["robot_tracker_flag"]
            self.target_index = data["target_index"]
            target = data["target"]
            if not self.robot_tracker_flag:
                self.trck_init_robot.StopRobot()
                self.m_change_robot_to_head = [None] * 9
                self.target_force_sensor_data = 0
                print("Removing robot target")
            else:
                target = np.array(target).reshape(4, 4)
                self.m_change_robot_to_head = self.process_tracker.estimate_robot_target(self.tracker_coordinates, target)
                self.target_force_sensor_data = self.new_force_sensor_data
                print("Setting robot target")

    def OnResetProcessTracker(self, data):
        self.process_tracker.__init__()

    def OnUpdateCoordinates(self, data):
        if len(data) > 1:
            coord = data["coord"]
            markers_flag = data["markers_flag"]
            self.tracker_coordinates.SetCoordinates(np.vstack([coord[0], coord[1], coord[2]]), markers_flag)

    def OnUpdateTrackerFiducialsMatrix(self, data):
        self.matrix_tracker_fiducials = np.array(data["matrix_tracker_fiducials"])
        self.process_tracker.SetMatrixTrackerFiducials(self.matrix_tracker_fiducials)

    def OnCreatePoint(self, data):
        if self.create_calibration_point():
            topic = 'Coordinates for the robot transformation matrix collected'
            data = {}
            self.rc.send_message(topic, data)

    def OnResetRobotMatrix(self, data):
        self.robot_coord_matrix_list = np.zeros((4, 4))[np.newaxis]
        self.coord_coil_matrix_list = np.zeros((4, 4))[np.newaxis]
        self.tracker_coord_list = []
        self.robot_coord_list = []
        self.matrix_tracker_to_robot = []

    def OnRobotMatrixEstimation(self, data=None):
        try:
            affine_matrix_robot_to_tracker = elfin_process.AffineTransformation(np.array(self.tracker_coord_list), np.array(self.robot_coord_list))
            affine_matrix_tracker_to_robot = tr.inverse_matrix(affine_matrix_robot_to_tracker)

            robot_coord_list = np.stack(self.robot_coord_matrix_list[1:], axis=2)
            coord_coil_list = np.stack(self.coord_coil_matrix_list[1:], axis=2)
            X_est, Y_est, Y_est_check, ErrorStats = elfin_process.Transformation_matrix.matrices_estimation(robot_coord_list, coord_coil_list)
            print(robot_coord_list[:4, :4, -1][:3, 3].T - (Y_est @ coord_coil_list[:4, :4, -1] @ tr.inverse_matrix(X_est))[:3, 3].T)
            print(robot_coord_list[:4, :4, -1][:3, 3].T - (affine_matrix_tracker_to_robot @ coord_coil_list[:4, :4, -1])[:3, 3].T)
            # print(X_est)
            # print(Y_est)
            # print(Y_est_check)
            print(ErrorStats)
            self.matrix_tracker_to_robot = X_est, Y_est, affine_matrix_tracker_to_robot
            self.tracker_coordinates.SetTrackerToRobotMatrix(self.matrix_tracker_to_robot)

            topic = 'Update robot transformation matrix'
            data = {'data': np.hstack(np.concatenate((X_est, Y_est, affine_matrix_tracker_to_robot))).tolist()}
            self.rc.send_message(topic, data)

        except np.linalg.LinAlgError:
            print("numpy.linalg.LinAlgError")
            print("Try a new acquisition")

    def OnLoadRobotMatrix(self, data):
        X_est, Y_est, affine_matrix_tracker_to_robot = np.split(np.array(data["data"]).reshape(12, 4), 3, axis=0)
        self.matrix_tracker_to_robot = X_est, Y_est, affine_matrix_tracker_to_robot
        self.tracker_coordinates.SetTrackerToRobotMatrix(self.matrix_tracker_to_robot)

    def OnCoilToRobotAlignment(self, distance):
        xaxis, yaxis, zaxis = [1, 0, 0], [0, 1, 0], [0, 0, 1]
        Rx = tr.rotation_matrix(const.ROBOT_RX_OFFSET, xaxis)
        Ry = tr.rotation_matrix(const.ROBOT_RY_OFFSET, yaxis)
        Rz = tr.rotation_matrix(const.ROBOT_RZ_OFFSET, zaxis)
        rotation_alignment_matrix = tr.concatenate_matrices(Rx, Ry, Rz)

        fix_axis = -distance[0], distance[1], distance[2], -distance[3], distance[4], distance[5]
        m_offset = elfin_process.coordinates_to_transformation_matrix(
            position=fix_axis[:3],
            orientation=fix_axis[3:],
            axes='sxyz',
        )
        distance_matrix = np.linalg.inv(rotation_alignment_matrix) @ m_offset @ rotation_alignment_matrix

        return elfin_process.transformation_matrix_to_coordinates(distance_matrix, axes='sxyz')

    def OnTuneTCP(self):
        robot_coord = self.robot_coordinates.GetRobotCoordinates()
        robot_coord_flip = robot_coord.copy()
        m_robot = elfin_process.coordinates_to_transformation_matrix(
            position=robot_coord_flip[:3],
            orientation=robot_coord_flip[3:],
            axes='rzyx',
        )
        result_frame_X = m_robot[0, 0] * self.distance_to_target[0] + m_robot[0, 1] * self.distance_to_target[1] + m_robot[0, 2] * self.distance_to_target[2] + m_robot[0, 3]
        result_frame_Y = m_robot[1, 0] * self.distance_to_target[0] + m_robot[1, 1] * self.distance_to_target[1] + m_robot[1, 2] * self.distance_to_target[2] + m_robot[1, 3]
        result_frame_Z = m_robot[2, 0] * self.distance_to_target[0] + m_robot[2, 1] * self.distance_to_target[1] + m_robot[2, 2] * self.distance_to_target[2] + m_robot[2, 3]

        m_offset = elfin_process.coordinates_to_transformation_matrix(
            position=self.distance_to_target[:3],
            orientation=self.distance_to_target[3:],
            axes='sxyz',
        )
        m_final = m_robot @ m_offset
        m_robot_offset = m_final.copy()
        m_robot_offset[:3, -1] = [result_frame_X, result_frame_Y, result_frame_Z]
        translation, angles_as_deg = elfin_process.transformation_matrix_to_coordinates(m_robot_offset, axes='sxyz')

        return list(translation) + list(angles_as_deg)

    def OnDistanceToTarget(self, data):
        distance = data["distance"]
        translation, angles_as_deg = self.OnCoilToRobotAlignment(distance)
        self.distance_to_target = list(translation) + list(angles_as_deg)

    def OnCoilAtTarget(self, data):
        self.coil_at_target_state = data["state"]

    def ElfinRobot(self, robot_IP):
        print("Trying to connect Robot via: ", robot_IP)
        self.trck_init_robot = elfin.Elfin_Server(robot_IP, const.ROBOT_ElFIN_PORT, self.rc)
        status_connection = self.trck_init_robot.Initialize()
        if status_connection:
            print('Connect to elfin robot tracking device.')
        else:
            topic = 'Dialog robot destroy'
            data = {}
            self.rc.send_message(topic, data)
            self.trck_init_robot = None
            print('Not possible to connect to elfin robot.')

        topic = 'Robot connection status'
        data = {'data': status_connection}
        self.rc.send_message(topic, data)

    def update_robot_coordinates(self):
        coord_robot_raw = self.trck_init_robot.Run()
        self.robot_coordinates.SetRobotCoordinates(coord_robot_raw)

    def robot_motion_reset(self):
        self.trck_init_robot.StopRobot()
        self.arc_motion_flag = False
        self.motion_step_flag = const.ROBOT_MOTIONS["normal"]

    def create_calibration_point(self):
        coord_raw, markers_flag = self.tracker_coordinates.GetCoordinates()
        coord_raw_robot = self.robot_coordinates.GetRobotCoordinates()
        coord_raw_tracker_obj = coord_raw[2]

        if markers_flag[2] and not any(coord is None for coord in coord_raw_robot):
            new_robot_coord_list = elfin_process.coordinates_to_transformation_matrix(
                position=coord_raw_robot[:3],
                orientation=coord_raw_robot[3:],
                axes='rzyx',
            )
            new_coord_coil_list = np.array(elfin_process.coordinates_to_transformation_matrix(
                position=coord_raw_tracker_obj[:3],
                orientation=coord_raw_tracker_obj[3:],
                axes='rzyx',
            ))

            self.robot_coord_matrix_list = np.vstack([self.robot_coord_matrix_list.copy(), new_robot_coord_list[np.newaxis]])
            self.coord_coil_matrix_list = np.vstack([self.coord_coil_matrix_list.copy(), new_coord_coil_list[np.newaxis]])
            self.tracker_coord_list.append(coord_raw_tracker_obj[:3])
            self.robot_coord_list.append(coord_raw_robot[:3])

            return True
        else:
            print('Cannot collect the coil markers, please try again')
            return False

    def check_robot_tracker_registration(self, current_tracker_coordinates_in_robot, coord_obj_tracker_in_robot,
                                         marker_obj_flag):
        if marker_obj_flag:
            if not np.allclose(np.array(current_tracker_coordinates_in_robot)[:3], np.array(coord_obj_tracker_in_robot)[:3], 0,
                               const.ROBOT_TRANSFORMATION_MATRIX_THRESHOLD):
                topic = 'Request new robot transformation matrix'
                data = {}
                self.rc.send_message(topic, data)
                print('Request new robot transformation matrix')

    def robot_move_decision(self, new_robot_coordinates, current_robot_coordinates, coord_head_tracker, tunning_to_target):
        """
        There are two types of robot movements.
        We can imagine in two concentric spheres of different sizes. The inside sphere is to compensate for small head movements.
         It was named "normal" moves.
        The outside sphere is for the arc motion. The arc motion is a safety feature for long robot movements.
         Even for a new target or a sudden huge head movement.
        1) normal:
            A linear move from the actual position until the target position.
            This movement just happens when move distance is below a threshold (const.ROBOT_ARC_THRESHOLD_DISTANCE)
        2) arc motion:
            It can be divided into three parts.
                The first one represents the movement from the inner sphere to the outer sphere.
                 The robot moves back using a radial move (it use the center of the head as a reference).
                The second step is the actual arc motion (along the outer sphere).
                 A middle point, between the actual position and the target, is required.
                The last step is to make a linear move until the target (goes to the inner sphere)

        """
        current_robot_coordinates_flip_angle = current_robot_coordinates.copy()
        current_robot_coordinates_flip_angle[3], current_robot_coordinates_flip_angle[4], current_robot_coordinates_flip_angle[5] = current_robot_coordinates_flip_angle[5], current_robot_coordinates_flip_angle[4], current_robot_coordinates_flip_angle[3]
        distance_target = elfin_process.correction_distance_calculation_target(new_robot_coordinates,
                                                                               current_robot_coordinates)
        distance_angle_target = elfin_process.correction_distance_calculation_target(new_robot_coordinates[3:],
                                                                                     current_robot_coordinates_flip_angle[3:])
        #Check if the target is inside the working space
        if elfin_process.estimate_robot_target_length(new_robot_coordinates) < const.ROBOT_WORKING_SPACE:
            head_center_coordinates = self.process_tracker.estimate_head_center_in_robot(self.tracker_coordinates.m_tracker_to_robot, coord_head_tracker).tolist()
            target_linear_out, target_arc = elfin_process.compute_arc_motion(current_robot_coordinates,
                                                                             head_center_coordinates,
                                                                             new_robot_coordinates)
            #Check the target distance to define the motion mode
            if distance_target >= const.ROBOT_ARC_THRESHOLD_DISTANCE or distance_angle_target >= const.ROBOT_ARC_THRESHOLD_DISTANCE_ANGLE:
                if self.motion_step_flag == const.ROBOT_MOTIONS["normal"]:
                    self.target_linear_out = target_linear_out
                    self.motion_step_flag = const.ROBOT_MOTIONS["linear out"]

                if self.motion_step_flag == const.ROBOT_MOTIONS["linear out"]:
                    new_robot_target_coordinates = self.target_linear_out
                    if np.allclose(np.array(current_robot_coordinates_flip_angle), np.array(self.target_linear_out), 0, 1):
                        self.motion_step_flag = const.ROBOT_MOTIONS["arc"]
                        self.target_arc = target_arc
                        new_robot_target_coordinates = self.target_arc

                elif self.motion_step_flag == const.ROBOT_MOTIONS["arc"]:
                    #UPDATE arc motion target
                    if not np.allclose(np.array(target_arc[3:-1]), np.array(self.target_arc[3:-1]), 0, const.ROBOT_THRESHOLD_TO_UPDATE_TARGET_ARC):
                        _, target_arc = elfin_process.compute_arc_motion(current_robot_coordinates,
                                                                              head_center_coordinates,
                                                                              new_robot_coordinates,
                                                                              versor_factor=1)
                        if elfin_process.correction_distance_calculation_target(new_robot_coordinates, current_robot_coordinates_flip_angle) >= const.ROBOT_ARC_THRESHOLD_DISTANCE:
                            self.target_arc = target_arc
                            #Avoid small arc motion
                        elif elfin_process.correction_distance_calculation_target(target_arc[3:-1], current_robot_coordinates_flip_angle) < const.ROBOT_ARC_THRESHOLD_DISTANCE/3:
                            self.motion_step_flag = const.ROBOT_MOTIONS["normal"]
                            self.target_arc = tunning_to_target
                    new_robot_target_coordinates = self.target_arc

            else:
                self.motion_step_flag = const.ROBOT_MOTIONS["normal"]
                new_robot_target_coordinates = tunning_to_target

            if not self.coil_at_target_state:
                if (np.sqrt(
                        np.sum(np.square(self.distance_to_target[:3]))) < const.ROBOT_TARGET_TUNING_THRESHOLD_DISTANCE or
                    np.sqrt(
                        np.sum(np.square(self.distance_to_target[3:]))) < const.ROBOT_TARGET_TUNING_THRESHOLD_ANGLE) \
                        and self.motion_step_flag == const.ROBOT_MOTIONS["normal"]:
                    # tunes the robot position based on neuronavigation
                    self.trck_init_robot.TuneTarget(self.distance_to_target)
                else:
                    self.trck_init_robot.SendCoordinatesControl(new_robot_target_coordinates, self.motion_step_flag)
            robot_status = True
        else:
            print("Head is too far from the robot basis")
            robot_status = False

        return robot_status

    def robot_control(self):
        robot_status = False
        current_tracker_coordinates, markers_flag = self.tracker_coordinates.GetCoordinates()
        if current_tracker_coordinates[1] is None:
            return robot_status
        marker_head_flag = markers_flag[1]
        marker_coil_flag = markers_flag[2]
        coord_head_tracker_filtered = self.process_tracker.kalman_filter(current_tracker_coordinates[1])

        current_robot_coordinates = self.robot_coordinates.GetRobotCoordinates()

        self.new_force_sensor_data = self.trck_init_robot.GetForceSensorData()

        if self.tracker_coordinates.m_tracker_to_robot is not None:
            coord_head_tracker_in_robot = elfin_process.transform_tracker_to_robot(self.tracker_coordinates.m_tracker_to_robot, coord_head_tracker_filtered)
        else:
            coord_head_tracker_in_robot = coord_head_tracker_filtered

        #CHECK IF TARGET FROM INVESALIUS
        if self.robot_tracker_flag and np.all(self.m_change_robot_to_head[:3]):
            #self.check_robot_tracker_registration(current_robot_coordinates, coord_obj_tracker_in_robot, marker_obj_flag)
            #CHECK FORCE SENSOR
            if self.new_force_sensor_data <= (self.target_force_sensor_data + np.abs(self.target_force_sensor_data * (const.ROBOT_FORCE_SENSOR_SCALE_THRESHOLD / 100))):
                self.compensate_force_flag = False
                #CHECK IF HEAD IS VISIBLE
                if coord_head_tracker_in_robot is not None and marker_head_flag and marker_coil_flag:
                    #CHECK HEAD VELOCITY
                    if self.process_tracker.compute_head_move_threshold(coord_head_tracker_in_robot):
                        new_robot_coordinates = elfin_process.compute_head_move_compensation(coord_head_tracker_in_robot, self.m_change_robot_to_head)
                        tunning_to_target = self.OnTuneTCP()
                        robot_status = self.robot_move_decision(new_robot_coordinates, current_robot_coordinates,
<<<<<<< HEAD
                                                                coord_head_tracker_filtered, tunning_to_target)
=======
                                                 coord_head_tracker_filtered, tunning_to_target)
>>>>>>> c52c5224
                    else:
                        print("Head is moving too much")
                        self.trck_init_robot.StopRobot()
                else:
                    print("Head marker is not visible")
                    self.trck_init_robot.StopRobot()
            else:
                #print("Compensating Force")
                self.trck_init_robot.CompensateForce(self.compensate_force_flag)
                self.compensate_force_flag = True
<<<<<<< HEAD
=======
        else:
            #print("Navigation is off")
            pass
>>>>>>> c52c5224

        return robot_status<|MERGE_RESOLUTION|>--- conflicted
+++ resolved
@@ -350,11 +350,7 @@
                         new_robot_coordinates = elfin_process.compute_head_move_compensation(coord_head_tracker_in_robot, self.m_change_robot_to_head)
                         tunning_to_target = self.OnTuneTCP()
                         robot_status = self.robot_move_decision(new_robot_coordinates, current_robot_coordinates,
-<<<<<<< HEAD
                                                                 coord_head_tracker_filtered, tunning_to_target)
-=======
-                                                 coord_head_tracker_filtered, tunning_to_target)
->>>>>>> c52c5224
                     else:
                         print("Head is moving too much")
                         self.trck_init_robot.StopRobot()
@@ -365,11 +361,8 @@
                 #print("Compensating Force")
                 self.trck_init_robot.CompensateForce(self.compensate_force_flag)
                 self.compensate_force_flag = True
-<<<<<<< HEAD
-=======
         else:
             #print("Navigation is off")
             pass
->>>>>>> c52c5224
 
         return robot_status