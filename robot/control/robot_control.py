--- conflicted
+++ resolved
@@ -11,7 +11,7 @@
 import robot.robots.elfin.elfin as elfin
 import robot.robots.dobot.dobot as dobot
 import robot.control.coordinates as coordinates
-#import robot.control.ft as ft
+import robot.control.ft as ft
 import robot.control.robot_processing as robot_process
 from robot.control.color import Color
 
@@ -64,7 +64,7 @@
         self.F_dq = deque(maxlen=6)
         self.M_dq = deque(maxlen=6)
         self.Z_dq = deque(maxlen=30)
-        self.force_transform = 0 
+        self.force_transform = 0
 
         # topic = 'Robot to Neuronavigation: Update force compensation displacement'
         # data = self.force_transform
@@ -76,7 +76,7 @@
         self.force_sensor_lower_threshold = 4
         self.force_sensor_upper_threshold = 10
         self.max_force_compensate_displacement = 25
-        
+
         # A bunch of flag variables for force compensation
         self.compensation_running = False
         self.FT_NORMALIZE_FLAG = False
@@ -85,11 +85,11 @@
         self.MOVE_IN_FLAG = False
         self.compensation_ended = False
         self.arrived_at_target = False
-        
+
         # counters used for force compensation (Change this logic later)
         self.arrived_at_target_counter = 0
         self.force_compensate_counter = 0
-    
+
 
         listener = keyboard.Listener(on_press=self.on_keypress)
         listener.start()
@@ -361,17 +361,17 @@
 
         # if self.ft_displacement_offset[0] > 0 or self.ft_displacement_offset[1] > 0:
         #     print("ADDING DISPLACEMENT BY FORCE SENSOR: ", self.ft_displacement_offset)
-        
+
         translation, angles_as_deg = self.OnCoilToRobotAlignment(displacement)
 
         translation[0] += self.ft_displacement_offset[0]
         translation[1] += self.ft_displacement_offset[1]
         translation[2] += self.force_transform
-        
+
         self.displacement_to_target = list(translation) + list(angles_as_deg)
 
         self.distance = np.sqrt(np.sum(np.square(self.displacement_to_target[:3])))
-        
+
         if self.verbose and self.last_displacement_update_time is not None:
             print("Displacement received: {} (time since last: {:.2f} s)".format(
                 ", ".join(["{:.2f}".format(x) for x in self.displacement_to_target]),
@@ -465,7 +465,6 @@
             data = {'data': success}
             self.remote_control.send_message(topic, data)
 
-<<<<<<< HEAD
     def UpdateForceVars(self, data):
         print("self.EXCESSIVE_FORCE_FLAG before ", self.FORCE_COMPENSATE_OPTION)
         print('UpdateExcessiveForceVar data = ')
@@ -490,18 +489,7 @@
         # status = False
         # data = {'data' : (self.ft_displacement_offset, status)}
 
-        # self.status = False
-
-        # self.remote_control.send_message(topic, data)
-=======
-    def SensorUpdateTarget(self, distance, status):
-        topic = 'Robot to Neuronavigation: Update target from FT values'
-        data = {'data' : (distance, status)}
-
-        self.status = False
-
         #self.remote_control.send_message(topic, data)
->>>>>>> ca1ffaae
 
     def SendObjectiveToNeuronavigation(self):
         # Send message to tms_robot_control indicating the current objective.
@@ -602,11 +590,11 @@
 
         success, force_sensor_values = self.robot.read_force_sensor()
 
+        # If force sensor could not be read, return early.
         if not success:
             print("Error: Could not read the force sensor.")
             return
 
-<<<<<<< HEAD
         # true f-t value
         current_F = force_sensor_values[0:3]
         current_M = force_sensor_values[3:6]
@@ -628,7 +616,7 @@
         F_avg = np.mean(self.F_dq, axis=0)
         M_avg = np.mean(self.M_dq, axis=0)
         Z_avg = np.mean(self.Z_dq, axis=0)
-        
+
         self.poa = ft.find_r(F_avg, M_avg)
 
         self.poa[0], self.poa[1] = self.poa[1], self.poa[0] #change in axis, relevant for only aalto robot
@@ -638,42 +626,8 @@
         if const.DISPLAY_POA and len(self.poa) == 3:
             with open(const.TEMP_FILE, 'a') as tmpfile:
                 tmpfile.write(f'{self.poa}({self.current_z_force})\n')
-=======
-        # TODO: condition for self.config['use_force_sensor']
-        #
-        # # true f-t value
-        # current_F = force_sensor_values[0:3]
-        # current_M = force_sensor_values[3:6]
-        # # normalised f-t value
-        # F_normalised = current_F - self.force_ref
-        # M_normalised = current_M - self.moment_ref
-        # self.F_dq.append(F_normalised)
-        # self.M_dq.append(M_normalised)
-        #
-        # if self.REF_FLAG:
-        #     self.force_ref = current_F
-        #     self.moment_ref = current_M
-        #     self.REF_FLAG = False
-        #
-        # # smoothed f-t value, to increase size of filter increase deque size
-        # F_avg = np.mean(self.F_dq, axis=0)
-        # M_avg = np.mean(self.M_dq, axis=0)
-        # point_of_application = ft.find_r(F_avg, M_avg)
-        #
-        # point_of_application[0], point_of_application[1] = point_of_application[1], point_of_application[0] #change in axis, relevant for only aalto robot
-        #
-        # if const.DISPLAY_POA and len(point_of_application) == 3:
-        #     with open(const.TEMP_FILE, 'a') as tmpfile:
-        #         tmpfile.write(f'{point_of_application}\n')
-        #
-        # self.new_force_sensor_data = -F_normalised[2]
-        # # Calculate vector of point of application vs centre
-        # distance = [point_of_application[0], point_of_application[1]]
-        # # self.ft_displacement.offset = [point_of_application[0], point_of_application[1]]
-        # # TODO: Change this entire part to compensate force properly in a feedback loop
->>>>>>> ca1ffaae
-
-        return force_sensor_values        
+
+        return force_sensor_values
 
     def compensate_force(self):
         ### Centering of the coil for now not running cause testing force compensation
@@ -696,7 +650,7 @@
         #             self.ft_displacement_offset = self.poa
         #             time.sleep(1)
 
-        
+
         """
         Compensate the force by moving the target in the negative z-direction by 2mm until track target turned off. 
         """
@@ -813,12 +767,12 @@
             self.movement_algorithm.reset_state()
 
             return True, warning
- 
+
         # Check if the target is outside the working space. If so, return early.
         if not self.target_pose_in_robot_space_estimated_from_displacement:
             return True, ""
         working_space_radius = self.robot_config['working_space_radius']
-        normalized_distance_to_target = np.linalg.norm(self.target_pose_in_robot_space_estimated_from_displacement[:3]) 
+        normalized_distance_to_target = np.linalg.norm(self.target_pose_in_robot_space_estimated_from_displacement[:3])
         if normalized_distance_to_target >= working_space_radius:
             warning = f"Warning: Head is too far from the robot basis. Distance: {normalized_distance_to_target:.2f}"
             print(warning)
@@ -869,7 +823,7 @@
         robot_pose = self.robot_pose_storage.GetRobotPose()
 
         # Move the robot.
-        # print("Moving the robot based on the displacement:", np.array(self.displacement_to_target))
+        print("Moving the robot based on the displacement:", np.array(self.displacement_to_target))
         success, normalize_force_sensor = self.movement_algorithm.move_decision(
             displacement_to_target=self.displacement_to_target,
             target_pose_in_robot_space_estimated_from_head_pose=self.target_pose_in_robot_space_estimated_from_head_pose,
@@ -885,22 +839,10 @@
             if self.robot.is_error_state():
                 print("Error: Robot is in error state")
 
-<<<<<<< HEAD
-            return False
-        
+            return False, warning
+
         if not self.compensation_running and not self.distance < self.max_force_compensate_displacement:
             self.FT_NORMALIZE_FLAG = True
-=======
-            return False, warning
-
-        # Normalize force sensor values if needed.
-        use_force_sensor = self.config['use_force_sensor']
-        if use_force_sensor and normalize_force_sensor:
-            force_sensor_values = self.read_force_sensor()
-            self.force_ref = force_sensor_values[0:3]
-            self.moment_ref = force_sensor_values[3:6]
-            print('Normalised!')
->>>>>>> ca1ffaae
 
         # Set the robot state to "start moving" if the movement was successful and the dwell_time is different from zero.
         if success:
@@ -1063,7 +1005,7 @@
             topic = 'Robot to Neuronavigation: Update force compensation displacement'
             data = {'displacement': self.force_transform}
             self.remote_control.send_message(topic, data)
-            self.MOVE_OUT_FLAG = False            
+            self.MOVE_OUT_FLAG = False
 
         ## MOVING INWARD PROCEDURE
         if self.MOVE_IN_FLAG and self.compensation_running:
@@ -1074,7 +1016,7 @@
             data = {'displacement': self.force_transform}
             self.remote_control.send_message(topic, data)
             self.MOVE_IN_FLAG = False
-        
+
 
         ## Increment force counter
         if self.compensation_running:
@@ -1115,7 +1057,7 @@
                 return False
 
         # Update the robot pose.
-        self.update_robot_pose() 
+        self.update_robot_pose()
 
         # Update the robot state.
         self.robot_state_controller.update()
@@ -1123,19 +1065,12 @@
         self.update_state_variables()
 
         if self.objective == RobotObjective.NONE:
-            # print("self.times_comp_force_ran_per_track", self.times_comp_force_ran_per_track)
             success = self.handle_objective_none()
-            # self.ft_displacement_offset = [0, 0]                
 
         elif self.objective == RobotObjective.TRACK_TARGET:
-<<<<<<< HEAD
             self.continuous_force_compensation()
-            success = self.handle_objective_track_target()
-=======
-            self.check_force_sensor()
             success, warning = self.handle_objective_track_target()
             self.SendWarningToNeuronavigation(warning)
->>>>>>> ca1ffaae
 
         elif self.objective == RobotObjective.MOVE_AWAY_FROM_HEAD:
             success = self.handle_objective_move_away_from_head()
