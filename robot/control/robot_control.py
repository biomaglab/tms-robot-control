--- conflicted
+++ resolved
@@ -111,9 +111,7 @@
         self.distance = 0
         self.poa = [0, 0]
         self.ft_displacement_offset = [0, 0]
-<<<<<<< HEAD
         self.doLateralShifting = False
-=======
         # Initialize PID controllers
         self.pid_x = PID()
         self.pid_y = PID()
@@ -121,7 +119,6 @@
         self.pid_rx = PID()
         self.pid_ry = PID()
         self.pid_rz = PID()
->>>>>>> 83514774
 
         self.robot_coord_matrix_list = np.zeros((4, 4))[np.newaxis]
         self.coord_coil_matrix_list = np.zeros((4, 4))[np.newaxis]
